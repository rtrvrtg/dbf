--- conflicted
+++ resolved
@@ -1,16 +1,10 @@
-<<<<<<< HEAD
 == 1.0.11
 
 * Attributes are now accessible by original or underscored name
 
-== 1.0.11
-
-* Minor performance improvements
-=======
 == 1.1.0
 
 * Add support for large table that will not fit into memory
->>>>>>> ac390bfc
 
 == 1.0.9
 
