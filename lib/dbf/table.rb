module DBF

  class Table
    include Enumerable
    
    attr_reader :column_count           # The total number of columns (columns)
    attr_reader :columns                # An array of DBF::Column
    attr_reader :version                # Internal dBase version number
    attr_reader :last_updated           # Last updated datetime
    attr_reader :memo_file_format       # :fpt or :dpt
    attr_reader :memo_block_size        # The block size for memo records
    attr_reader :options                # The options hash that was used to initialize the table
    attr_reader :data                   # DBF file handle
    attr_reader :memo                   # Memo file handle
    
    # Initializes a new DBF::Reader
    # Example:
    #   reader = DBF::Reader.new 'data.dbf'
    def initialize(filename, options = {})
<<<<<<< HEAD
=======
      @options = {:in_memory => true}.merge(options)
      
      @in_memory = @options[:in_memory]
>>>>>>> 0028d3f1
      @data = File.open(filename, 'rb')
      @memo = open_memo(filename)
      @options = options
      reload!
    end
    
    # Reloads the database and memo files
    def reload!
      @records = nil
      get_header_info
      get_memo_header_info if @memo
      get_column_descriptors
      build_db_index
    end
    
    # Returns true if there is a corresponding memo file
    def has_memo_file?
      @memo ? true : false
    end
    
    # The total number of active records.
    def record_count
      @db_index.size
    end
    
    # Returns an instance of DBF::Column for <b>column_name</b>.  The <b>column_name</b>
    # can be a specified as either a symbol or string.
    def column(column_name)
      @columns.detect {|f| f.name == column_name.to_s}
    end
    
    # An array of all the records contained in the database file.  Each record is an instance
    # of DBF::Record (or nil if the record is marked for deletion).
    def records
<<<<<<< HEAD
      self.to_a
    end
    # alias_method :records, :to_a
    alias_method :rows, :records
    
    def each
      0.upto(@record_count - 1) do |n|
        seek_to_record(n)
        unless deleted_record?
          yield DBF::Record.new(self)
        end
      end
=======
      @records ||= to_a
>>>>>>> 0028d3f1
    end
    
    # def get_record_from_file(index)
    #   seek_to_record(@db_index[index])
    #   Record.new(self)
    # end
    
<<<<<<< HEAD
    # Returns a DBF::Record (or nil if the record has been marked for deletion) for the record at <tt>index</tt>.
    def record(index)
      records[index]
=======
    def each
      record_count.times do |n|
        seek_to_record(n)
        yield DBF::Record.new(self) unless deleted_record?
      end
>>>>>>> 0028d3f1
    end
    
    # Returns a DBF::Record for the record at <tt>index</tt>.
    def record(index)
      records[index]
    end
    
    # Find records using a simple ActiveRecord-like syntax.
    #
    # Examples:
    #   reader = DBF::Reader.new 'mydata.dbf'
    #   
    #   # Find record number 5
    #   reader.find(5)
    #
    #   # Find all records for Keith Morrison
    #   reader.find :all, :first_name => "Keith", :last_name => "Morrison"
    # 
    #   # Find first record
    #   reader.find :first, :first_name => "Keith"
    #
    # The <b>command</b> can be an id, :all, or :first.
    # <b>options</b> is optional and, if specified, should be a hash where the keys correspond
    # to column names in the database.  The values will be matched exactly with the value
    # in the database.  If you specify more than one key, all values must match in order 
    # for the record to be returned.  The equivalent SQL would be "WHERE key1 = 'value1'
    # AND key2 = 'value2'".
    def find(command, options = {})
      results = options.empty? ? records : records.select {|record| all_values_match?(record, options)}
      
      case command
      when Fixnum
        record(command)
      when :all
        results
      when :first
        results.first
      end
    end
    
    alias_method :row, :record
    
    # Returns a description of the current database file.
    def version_description
      VERSION_DESCRIPTIONS[version]
    end
    
    # Returns a database schema in the portable ActiveRecord::Schema format.
    # 
    # xBase data types are converted to generic types as follows:
    # - Number columns are converted to :integer if there are no decimals, otherwise
    #   they are converted to :float
    # - Date columns are converted to :datetime
    # - Logical columns are converted to :boolean
    # - Memo columns are converted to :text
    # - Character columns are converted to :string and the :limit option is set
    #   to the length of the character column
    #
    # Example:
    #   create_table "mydata" do |t|
    #     t.column :name, :string, :limit => 30
    #     t.column :last_update, :datetime
    #     t.column :is_active, :boolean
    #     t.column :age, :integer
    #     t.column :notes, :text
    #   end
    def schema(path = nil)
      s = "ActiveRecord::Schema.define do\n"
      s << "  create_table \"#{File.basename(@data.path, ".*")}\" do |t|\n"
      columns.each do |column|
        s << "    t.column #{column.schema_definition}"
      end
      s << "  end\nend"
      
      if path
        File.open(path, 'w') {|f| f.puts(s)}
      else
        s
      end
    end
    
    # Returns the record at <tt>index</tt> by seeking to the record in the
    # physical database file. See the documentation for the records method for
    # information on how these two methods differ.
    def get_record_from_file(index)
      seek_to_record(@db_index[index])
      Record.new(self)
    end
    
    private
    
      def open_memo(file)
        %w(fpt FPT dbt DBT).each do |extname|
          filename = replace_extname(file, extname)
          if File.exists?(filename)
            @memo_file_format = extname.downcase.to_sym
            return File.open(filename, 'rb')
          end
        end
        nil
      end
      
      def replace_extname(filename, extension)
        filename.sub(/#{File.extname(filename)[1..-1]}$/, extension)
      end
    
      def deleted_record?
        if @data.read(1).unpack('a') == ['*']
          @data.rewind
          true
        else
          false
        end
      end
    
      def get_header_info
        @data.rewind
        @version, @record_count, @header_length, @record_length = @data.read(DBF_HEADER_SIZE).unpack('H2 x3 V v2')
        @column_count = (@header_length - DBF_HEADER_SIZE + 1) / DBF_HEADER_SIZE
      end
    
      def get_column_descriptors
        @columns = []
        @column_count.times do
          name, type, length, decimal = @data.read(32).unpack('a10 x a x4 C2')
          if length > 0
            @columns << Column.new(name.strip, type, length, decimal)
          end
        end
        # Reset the column count in case any were skipped
        @column_count = @columns.size
        
        @columns
      end
    
      def get_memo_header_info
        @memo.rewind
        if @memo_file_format == :fpt
          @memo_next_available_block, @memo_block_size = @memo.read(FPT_HEADER_SIZE).unpack('N x2 n')
          @memo_block_size = 0 if @memo_block_size.nil?
        else
          @memo_block_size = 512
          @memo_next_available_block = File.size(@memo.path) / @memo_block_size
        end
      end
    
      def seek(offset)
        @data.seek(@header_length + offset)
      end
    
      def seek_to_record(index)
        seek(index * @record_length)
      end
      
<<<<<<< HEAD
=======
      # Returns the record at <tt>index</tt> by seeking to the record in the
      # physical database file. See the documentation for the records method for
      # information on how these two methods differ.
      def get_record_from_file(index)
        seek_to_record(@db_index[index])
        Record.new(self)
      end
    
>>>>>>> 0028d3f1
      def build_db_index
        @db_index = []
        @deleted_records = []
        0.upto(@record_count - 1) do |n|
          seek_to_record(n)
          if deleted_record?
            @deleted_records << n
          else
            @db_index << n
          end
        end
      end
      
      def all_values_match?(record, options)
        options.map {|key, value| record.attributes[key.to_s] == value}.all?
      end
  end
  
end<|MERGE_RESOLUTION|>--- conflicted
+++ resolved
@@ -17,12 +17,6 @@
     # Example:
     #   reader = DBF::Reader.new 'data.dbf'
     def initialize(filename, options = {})
-<<<<<<< HEAD
-=======
-      @options = {:in_memory => true}.merge(options)
-      
-      @in_memory = @options[:in_memory]
->>>>>>> 0028d3f1
       @data = File.open(filename, 'rb')
       @memo = open_memo(filename)
       @options = options
@@ -57,10 +51,9 @@
     # An array of all the records contained in the database file.  Each record is an instance
     # of DBF::Record (or nil if the record is marked for deletion).
     def records
-<<<<<<< HEAD
       self.to_a
     end
-    # alias_method :records, :to_a
+
     alias_method :rows, :records
     
     def each
@@ -70,9 +63,6 @@
           yield DBF::Record.new(self)
         end
       end
-=======
-      @records ||= to_a
->>>>>>> 0028d3f1
     end
     
     # def get_record_from_file(index)
@@ -80,20 +70,7 @@
     #   Record.new(self)
     # end
     
-<<<<<<< HEAD
     # Returns a DBF::Record (or nil if the record has been marked for deletion) for the record at <tt>index</tt>.
-    def record(index)
-      records[index]
-=======
-    def each
-      record_count.times do |n|
-        seek_to_record(n)
-        yield DBF::Record.new(self) unless deleted_record?
-      end
->>>>>>> 0028d3f1
-    end
-    
-    # Returns a DBF::Record for the record at <tt>index</tt>.
     def record(index)
       records[index]
     end
@@ -245,17 +222,6 @@
         seek(index * @record_length)
       end
       
-<<<<<<< HEAD
-=======
-      # Returns the record at <tt>index</tt> by seeking to the record in the
-      # physical database file. See the documentation for the records method for
-      # information on how these two methods differ.
-      def get_record_from_file(index)
-        seek_to_record(@db_index[index])
-        Record.new(self)
-      end
-    
->>>>>>> 0028d3f1
       def build_db_index
         @db_index = []
         @deleted_records = []
