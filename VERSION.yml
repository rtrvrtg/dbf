--- 
:major: 1
<<<<<<< HEAD
:minor: 0
:patch: 11
=======
:minor: 1
:patch: 0
>>>>>>> ac390bfc
<|MERGE_RESOLUTION|>--- conflicted
+++ resolved
@@ -1,9 +1,4 @@
 --- 
 :major: 1
-<<<<<<< HEAD
-:minor: 0
-:patch: 11
-=======
 :minor: 1
 :patch: 0
->>>>>>> ac390bfc
